--- conflicted
+++ resolved
@@ -30,19 +30,11 @@
 
 
 # Install DLIB
-<<<<<<< HEAD
-RUN cd ~
-RUN mkdir -p dlib
-RUN git clone -b 'v19.7' --single-branch https://github.com/davisking/dlib.git dlib/
-RUN cd  dlib/
-#RUN python3 setup.py install --yes USE_AVX_INSTRUCTIONS
-=======
 RUN mkdir -p /root/dlib
 RUN git clone -b 'v19.24' --single-branch https://github.com/davisking/dlib.git /root/dlib/
 RUN cd  /root/dlib/
 #RUN python3 setup.py install --yes USE_AVX_INSTRUCTIONS
 #RUN python3 setup.py install
->>>>>>> f71e1ef5
 
 
 # Install Flask
