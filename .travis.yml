--- conflicted
+++ resolved
@@ -5,10 +5,6 @@
 
 script:
   docker login -u="$DOCKER_USERNAME" -p="$DOCKER_PASSWORD";
-<<<<<<< HEAD
+  docker build -t facerec_service .;
   docker tag facerec_service najjannaj/face_recognition:latest;
-  docker push najjannaj/face_recognition:latest;
-=======
-  docker build -t facerec_service .;
-  docker push najjannaj/face_recognition;
->>>>>>> 3553184f
+  docker push najjannaj/face_recognition:latest;